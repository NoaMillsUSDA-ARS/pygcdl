<<<<<<< HEAD
# USDA-ARS Geospatial Common Data Library (GeoCDL) - python package

The pygcdl package is an optional interface for the GeoCDL web API running on the 
SCINet Ceres cluster. 
Please see 
[https://github.com/USDA-SCINet/gcdl](https://github.com/USDA-SCINet/gcdl) 
for the web API itself.

## Getting started

To set up a jupyter notebook kernel for pygcdl on Ceres, run the following commands:

```
module load python_3 </br>
python -m venv pygcdl_env </br>
source pygcdl_env/bin/activate </br>
pip install -r requirements.txt </br>
pip install ipykernel </br>
python -m ipykernel install --user --name=pygcdl_env </br>
```
Then, open your jupyter notebook and set your kernel to "pygcdl_env".

To get started with pygcdl, go through the pygcdl_tutorial.ipynb tutorial.
=======
# pygcdl

Python interface for the Geospatial Common Data Library.

To set up a jupyter notebook kernel for pygcdl on Ceres, run the following commands:

```
module load python_3
python -m venv pygcdl_env
source pygcdl_env/bin/activate
pip install -r requirements.txt
pip install ipykernel
python -m ipykernel install --user --name=pygcdl_env
```
Then, open your jupyter notebook and set your kernel to "pygcdl_env".
>>>>>>> bf112826
<|MERGE_RESOLUTION|>--- conflicted
+++ resolved
@@ -1,4 +1,3 @@
-<<<<<<< HEAD
 # USDA-ARS Geospatial Common Data Library (GeoCDL) - python package
 
 The pygcdl package is an optional interface for the GeoCDL web API running on the 
@@ -21,21 +20,4 @@
 ```
 Then, open your jupyter notebook and set your kernel to "pygcdl_env".
 
-To get started with pygcdl, go through the pygcdl_tutorial.ipynb tutorial.
-=======
-# pygcdl
-
-Python interface for the Geospatial Common Data Library.
-
-To set up a jupyter notebook kernel for pygcdl on Ceres, run the following commands:
-
-```
-module load python_3
-python -m venv pygcdl_env
-source pygcdl_env/bin/activate
-pip install -r requirements.txt
-pip install ipykernel
-python -m ipykernel install --user --name=pygcdl_env
-```
-Then, open your jupyter notebook and set your kernel to "pygcdl_env".
->>>>>>> bf112826
+To get started with pygcdl, go through the pygcdl_tutorial.ipynb tutorial.